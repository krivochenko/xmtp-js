--- conflicted
+++ resolved
@@ -11,11 +11,6 @@
   decrypt,
   encrypt,
 } from './crypto'
-<<<<<<< HEAD
-=======
-import type { ConversationV2 } from './conversations/Conversation'
-import { NoMatchingPreKeyError } from './crypto/errors'
->>>>>>> 74b51221
 import { bytesToHex } from './crypto/utils'
 import { sha256 } from './crypto/encryption'
 import {
@@ -207,7 +202,6 @@
 
 export class MessageV2 extends MessageBase implements proto.MessageV2 {
   senderAddress: string | undefined
-  conversation: ConversationV2
   private header: proto.MessageHeaderV2 // eslint-disable-line camelcase
   private signed?: proto.SignedContent
 
@@ -218,22 +212,19 @@
     header: proto.MessageHeaderV2,
     signed: proto.SignedContent,
     // wallet address derived from the signature of the message sender
-    senderAddress: string,
-    conversation: ConversationV2
+    senderAddress: string
   ) {
     super(id, bytes, obj)
     this.header = header
     this.signed = signed
     this.senderAddress = senderAddress
-    this.conversation = conversation
   }
 
   static async create(
     obj: proto.Message,
     header: proto.MessageHeaderV2,
     signed: proto.SignedContent,
-    bytes: Uint8Array,
-    conversation: ConversationV2
+    bytes: Uint8Array
   ): Promise<MessageV2> {
     const id = bytesToHex(await sha256(bytes))
     if (!signed.sender) {
@@ -242,15 +233,7 @@
     const senderAddress = await new SignedPublicKeyBundle(
       signed.sender
     ).walletSignatureAddress()
-    return new MessageV2(
-      id,
-      bytes,
-      obj,
-      header,
-      signed,
-      senderAddress,
-      conversation
-    )
+    return new MessageV2(id, bytes, obj, header, signed, senderAddress)
   }
 
   get sent(): Date {
