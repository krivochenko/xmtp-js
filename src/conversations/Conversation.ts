--- conflicted
+++ resolved
@@ -325,7 +325,6 @@
     ) {
       throw new Error('invalid signature')
     }
-<<<<<<< HEAD
     const message = await MessageV2.create(msg, header, signed, messageBytes)
     const { content, contentType, error } = decodeContent(
       decrypted,
@@ -345,18 +344,6 @@
       error,
       conversation: this,
     })
-=======
-    const message = await MessageV2.create(
-      msg,
-      header,
-      signed,
-      messageBytes,
-      this
-    )
-    message.contentTopic = env.contentTopic
-    await this.client.decodeContent(message)
-    return message
->>>>>>> 74b51221
   }
 }
 
