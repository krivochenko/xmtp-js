--- conflicted
+++ resolved
@@ -290,14 +290,9 @@
 
     await Promise.all(
       topics.map(async (topic) => {
-<<<<<<< HEAD
         return this.publishEnvelope({
           contentTopic: topic,
-          message: msg.toBytes(),
-=======
-        const wakuMsg = await WakuMessage.fromBytes(msgBytes, topic, {
-          timestamp,
->>>>>>> 9bfd12a6
+          message: msgBytes,
         })
       })
     )
