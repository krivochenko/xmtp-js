import { PublicKeyBundle, PrivateKeyBundle } from './crypto'
import Message from './Message'
import {
  buildDirectMessageTopic,
  buildUserContactTopic,
  buildUserIntroTopic,
} from './utils'
import Stream, { MessageFilter, noTransformation } from './Stream'
import { Signer } from 'ethers'
import {
  EncryptedStore,
  KeyStore,
  LocalStorageStore,
  PrivateTopicStore,
  StaticKeyStore,
} from './store'
import { Conversations } from './conversations'
import { ContentTypeText, TextCodec } from './codecs/Text'
import {
  ContentTypeId,
  EncodedContent,
  ContentCodec,
  ContentTypeFallback,
} from './MessageContent'
import { decompress, compress } from './Compression'
<<<<<<< HEAD
import { Compression } from './proto/messaging'
import * as proto from './proto/messaging'
// import { Authenticator } from './authn'
import ContactBundle from './ContactBundle'
import { Envelope, SortDirection, fetcher } from '@xmtp/proto'
import ApiClient from './ApiClient'
const { b64Decode } = fetcher
=======
import { xmtpEnvelope } from '@xmtp/proto'
import ContactBundle from './ContactBundle'
const { Compression } = xmtpEnvelope

/* eslint-disable @typescript-eslint/explicit-module-boundary-types */
/* eslint-disable @typescript-eslint/no-explicit-any */

const NODES_LIST_URL = 'https://nodes.xmtp.com/'

type Nodes = { [k: string]: string }

type NodesList = {
  dev: Nodes
  production: Nodes
}
>>>>>>> 64f23a5b

// Default maximum allowed content size
const MaxContentSize = 100 * 1024 * 1024 // 100M

<<<<<<< HEAD
export const ApiUrls = {
  local: 'http://localhost:5555',
  dev: 'https://api.dev.xmtp.network',
  production: 'https://api.production.xmtp.network',
} as const

export class AuthenticationError extends Error {
  constructor() {
    super('Authentication Error')
    Object.setPrototypeOf(this, AuthenticationError.prototype)
  }
}

=======
>>>>>>> 64f23a5b
// Parameters for the listMessages functions
export type ListMessagesOptions = {
  checkAddresses?: boolean
  startTime?: Date
  endTime?: Date
  limit?: number
}

export enum KeyStoreType {
  networkTopicStoreV1,
  localStorage,
  static,
}

// Parameters for the send functions
export { Compression }
export type SendOptions = {
  contentType?: ContentTypeId
  contentFallback?: string
  compression?: xmtpEnvelope.Compression
  timestamp?: Date
}

/**
 * Network startup options
 */
type NetworkOptions = {
  // Allow for specifying different envs later
  env: keyof typeof ApiUrls
  // apiUrl can be used to override the default URL for the env
  apiUrl: string | undefined
}

type ContentOptions = {
  // Allow configuring codecs for additional content types
  codecs: ContentCodec<any>[]

  // Set the maximum content size in bytes that is allowed by the Client.
  // Currently only checked when decompressing compressed content.
  maxContentSize: number
}

type KeyStoreOptions = {
  /** Specify the keyStore which should be used for loading or saving privateKeyBundles */
  keyStoreType: KeyStoreType
  privateKeyOverride?: Uint8Array
}

/**
 * Aggregate type for client options. Optional properties are used when the default value is calculated on invocation, and are computed
 * as needed by each function. All other defaults are specified in defaultOptions.
 */
export type ClientOptions = NetworkOptions & KeyStoreOptions & ContentOptions

/**
 * Provide a default client configuration. These settings can be used on their own, or as a starting point for custom configurations
 *
 * @param opts additional options to override the default settings
 */
export function defaultOptions(opts?: Partial<ClientOptions>): ClientOptions {
  const _defaultOptions: ClientOptions = {
    keyStoreType: KeyStoreType.networkTopicStoreV1,
    privateKeyOverride: undefined,
    env: 'dev',
    apiUrl: undefined,
    codecs: [new TextCodec()],
    maxContentSize: MaxContentSize,
  }
  if (opts?.codecs) {
    opts.codecs = _defaultOptions.codecs.concat(opts.codecs)
  }
  if (opts?.privateKeyOverride && !opts?.keyStoreType) {
    opts.keyStoreType = KeyStoreType.static
  }
  return { ..._defaultOptions, ...opts } as ClientOptions
}

/**
 * Client class initiates connection to the XMTP network.
 * Should be created with `await Client.create(options)`
 */
export default class Client {
  address: string
  keys: PrivateKeyBundle
  apiClient: ApiClient
  private contacts: Set<string> // address which we have connected to
  private knownPublicKeyBundles: Map<string, PublicKeyBundle> // addresses and key bundles that we have witnessed
  private _conversations: Conversations
  private _codecs: Map<string, ContentCodec<any>>
  private _maxContentSize: number
<<<<<<< HEAD
=======
  private _disconnectWatcher: ReturnType<typeof setInterval>
>>>>>>> 64f23a5b

  constructor(keys: PrivateKeyBundle, apiClient: ApiClient) {
    this.contacts = new Set<string>()
    this.knownPublicKeyBundles = new Map<string, PublicKeyBundle>()
    this.keys = keys
    this.address = keys.identityKey.publicKey.walletSignatureAddress()
    this._conversations = new Conversations(this)
    this._codecs = new Map()
    this._maxContentSize = MaxContentSize
<<<<<<< HEAD
    this.apiClient = apiClient
=======
    this._disconnectWatcher = this.createDisconnectWatcher()
>>>>>>> 64f23a5b
  }

  /**
   * @type {Conversations}
   */
  get conversations(): Conversations {
    return this._conversations
  }

  /**
   * Create and start a client associated with given wallet.
   *
   * @param wallet the wallet as a Signer instance
   * @param opts specify how to to connect to the network
   */
  static async create(
    wallet: Signer | null,
    opts?: Partial<ClientOptions>
  ): Promise<Client> {
    const options = defaultOptions(opts)
    const apiClient = createApiClientFromOptions(options)
    const keys = await loadOrCreateKeysFromOptions(options, wallet, apiClient)
    const client = new Client(keys, apiClient)
    await client.init(options)
    return client
  }

  static async getKeys(
    wallet: Signer | null,
    opts?: Partial<ClientOptions>
  ): Promise<Uint8Array> {
    const client = await Client.create(wallet, opts)
    return client.keys.encode()
  }

  async init(options: ClientOptions): Promise<void> {
    options.codecs.forEach((codec) => {
      this.registerCodec(codec)
    })
    this._maxContentSize = options.maxContentSize
    await this.publishUserContact()
  }

  // gracefully shut down the client
  async close(): Promise<void> {
    return undefined
  }

  // publish the key bundle into the contact topic
  private async publishUserContact(): Promise<void> {
    const pub = this.keys.getPublicKeyBundle()
    await this.publishEnvelope({
      contentTopic: buildUserContactTopic(this.address),
      message: pub.toBytes(),
    })
  }

  // retrieve a key bundle from given user's contact topic
  async getUserContactFromNetwork(
    peerAddress: string
  ): Promise<PublicKeyBundle | undefined> {
    // have to avoid undefined to not trip TS's strictNullChecks on recipientKey
    let recipientKey: PublicKeyBundle | null = null
    const stream = this.apiClient.queryIterator(
      { contentTopics: [buildUserContactTopic(peerAddress)] },
      { pageSize: 5 }
    )

    for await (const env of stream) {
      if (!env.message) continue
      const bundle = ContactBundle.fromBytes(b64Decode(env.message.toString()))
      const keyBundle = bundle.keyBundle

      const address = keyBundle?.walletSignatureAddress()
      if (address === peerAddress) {
        recipientKey = keyBundle
        break
      }
    }
    return recipientKey === null ? undefined : recipientKey
  }

  /**
   * Returns the cached PublicKeyBundle if one is known for the given address or fetches
   * one from the network
   */

  async getUserContact(
    peerAddress: string
  ): Promise<PublicKeyBundle | undefined> {
    const existingBundle = this.knownPublicKeyBundles.get(peerAddress)

    if (existingBundle) {
      return existingBundle
    }

    const newBundle = await this.getUserContactFromNetwork(peerAddress)

    if (newBundle) {
      this.knownPublicKeyBundles.set(peerAddress, newBundle)
    }

    return newBundle
  }

  /**
   * Check if @peerAddress can be messaged, specifically it checks that a PublicKeyBundle can be
   * found for the given address
   */
  public async canMessage(peerAddress: string): Promise<boolean> {
    const keyBundle = await this.getUserContact(peerAddress)
    return keyBundle !== undefined
  }

  /**
   * Send a message to the wallet identified by @peerAddress
   */
  async sendMessage(
    peerAddress: string,
    content: any,
    options?: SendOptions
  ): Promise<Message> {
    let topics: string[]
    const recipient = await this.getUserContact(peerAddress)
    if (!recipient) {
      throw new Error(`recipient ${peerAddress} is not registered`)
    }

    if (!this.contacts.has(peerAddress)) {
      topics = [
        buildUserIntroTopic(peerAddress),
        buildDirectMessageTopic(this.address, peerAddress),
      ]
      if (peerAddress !== this.address) {
        topics.push(buildUserIntroTopic(this.address))
      }
      this.contacts.add(peerAddress)
    } else {
      topics = [buildDirectMessageTopic(this.address, peerAddress)]
    }
    const timestamp = options?.timestamp || new Date()
    const msg = await this.encodeMessage(recipient, timestamp, content, options)
    const msgBytes = msg.toBytes()

    await Promise.all(
      topics.map(async (topic) => {
        return this.publishEnvelope({
          contentTopic: topic,
          message: msgBytes,
        })
      })
    )

    return this.decodeMessage(msgBytes, topics[0])
  }

  async publishEnvelope(env: Envelope): Promise<void> {
    const bytes = env.message
    if (!env.contentTopic) {
      throw new Error('Missing content topic')
    }
<<<<<<< HEAD
    if (!bytes || !bytes.length) {
      throw new Error('Cannot publish empty message')
    }
    try {
      await this.apiClient.publish([
        {
          contentTopic: env.contentTopic,
          message: bytes,
        },
      ])
    } catch (err) {
      console.log(err)
=======

    const ack = await this.waku.lightPush.push(msg, { peerId: dstPeer.id })
    if (ack?.isSuccess === false) {
      throw new Error(`Failed to send message with error: ${ack?.info}`)
>>>>>>> 64f23a5b
    }
  }

  registerCodec(codec: ContentCodec<any>): void {
    const id = codec.contentType
    const key = `${id.authorityId}/${id.typeId}`
    this._codecs.set(key, codec)
  }

  codecFor(contentType: ContentTypeId): ContentCodec<any> | undefined {
    const key = `${contentType.authorityId}/${contentType.typeId}`
    const codec = this._codecs.get(key)
    if (!codec) {
      return undefined
    }
    if (contentType.versionMajor > codec.contentType.versionMajor) {
      return undefined
    }
    return codec
  }

  async encodeMessage(
    recipient: PublicKeyBundle,
    timestamp: Date,
    content: any,
    options?: SendOptions
  ): Promise<Message> {
    const contentType = options?.contentType || ContentTypeText
    const codec = this.codecFor(contentType)
    if (!codec) {
      throw new Error('unknown content type ' + contentType)
    }
    const encoded = codec.encode(content, this)
    if (options?.contentFallback) {
      encoded.fallback = options.contentFallback
    }
    if (options?.compression) {
      encoded.compression = options.compression
    }
    await compress(encoded)
    const payload = xmtpEnvelope.EncodedContent.encode(encoded).finish()
    return Message.encode(this.keys, recipient, payload, timestamp)
  }

  async decodeMessage(
    payload: Uint8Array,
    contentTopic: string | undefined
  ): Promise<Message> {
    const message = await Message.decode(this.keys, payload)
    if (message.error) {
      return message
    }
    if (!message.decrypted) {
      throw new Error('decrypted bytes missing')
    }
    const encoded = xmtpEnvelope.EncodedContent.decode(message.decrypted)
    await decompress(encoded, this._maxContentSize)
    if (!encoded.type) {
      throw new Error('missing content type')
    }
    const contentType = new ContentTypeId(encoded.type)
    const codec = this.codecFor(contentType)
    message.contentTopic = contentTopic
    if (codec) {
      message.content = codec.decode(encoded as EncodedContent, this)
      message.contentType = contentType
    } else {
      message.error = new Error('unknown content type ' + contentType)
      if (encoded.fallback) {
        message.content = encoded.fallback
        message.contentType = ContentTypeFallback
      }
    }
    return message
  }

  streamIntroductionMessages(): Promise<Stream<Message>> {
    return Stream.create<Message>(
      this,
      [buildUserIntroTopic(this.address)],
      noTransformation
    )
  }

  streamConversationMessages(peerAddress: string): Promise<Stream<Message>> {
    const topics = [buildDirectMessageTopic(peerAddress, this.address)]
    return Stream.create<Message>(
      this,
      topics,
      noTransformation,
      filterForTopics(topics)
    )
  }

  // list stored messages from this wallet's introduction topic
  listIntroductionMessages(opts?: ListMessagesOptions): Promise<Message[]> {
    return this.listMessages(buildUserIntroTopic(this.address), opts)
  }

  // list stored messages from conversation topic with the peer
  listConversationMessages(
    peerAddress: string,
    opts?: ListMessagesOptions
  ): Promise<Message[]> {
    return this.listMessages(
      buildDirectMessageTopic(peerAddress, this.address),
      { ...opts, checkAddresses: true }
    )
  }

  // list stored messages from the specified topic
  private async listMessages(
    topic: string,
    opts?: ListMessagesOptions
  ): Promise<Message[]> {
    if (!opts) {
      opts = {}
    }
    const { startTime, endTime, checkAddresses, limit } = opts

    const res = await this.apiClient.query(
      { contentTopics: [topic], startTime, endTime },
      {
        direction: SortDirection.SORT_DIRECTION_ASCENDING,
        limit,
      }
    )

    let msgs: Message[] = []
    for (const env of res) {
      if (!env.message) continue
      try {
        const msg = await this.decodeMessage(
          b64Decode(env.message as unknown as string),
          env.contentTopic
        )
        msgs.push(msg)
      } catch (e) {
        console.log(e)
      }
    }
    if (checkAddresses) {
      msgs = msgs.filter(filterForTopics([topic]))
    }
    return msgs
  }
}

function createKeyStoreFromConfig(
  opts: KeyStoreOptions,
  wallet: Signer | null,
  apiClient: ApiClient
): KeyStore {
  switch (opts.keyStoreType) {
    case KeyStoreType.networkTopicStoreV1:
      if (!wallet) {
        throw new Error('Must provide a wallet for networkTopicStore')
      }
      return createNetworkPrivateKeyStore(wallet, apiClient)

    case KeyStoreType.localStorage:
      if (!wallet) {
        throw new Error('Must provide a wallet for localStorageStore')
      }
      return createLocalPrivateKeyStore(wallet)

    case KeyStoreType.static:
      if (!opts.privateKeyOverride) {
        throw new Error('Must provide a privateKeyOverride to use static store')
      }

      return createStaticStore(opts.privateKeyOverride)
  }
}

// Create Encrypted store which uses the Network to store KeyBundles
function createNetworkPrivateKeyStore(
  wallet: Signer,
  apiClient: ApiClient
): EncryptedStore {
  return new EncryptedStore(wallet, new PrivateTopicStore(apiClient))
}

// Create Encrypted store which uses LocalStorage to store KeyBundles
function createLocalPrivateKeyStore(wallet: Signer): EncryptedStore {
  return new EncryptedStore(wallet, new LocalStorageStore())
}

function createStaticStore(privateKeyOverride: Uint8Array): KeyStore {
  return new StaticKeyStore(privateKeyOverride)
}

// attempt to load pre-existing key bundle from storage,
// otherwise create new key-bundle, store it and return it
async function loadOrCreateKeysFromStore(
  wallet: Signer | null,
  store: KeyStore
): Promise<PrivateKeyBundle> {
  let keys = await store.loadPrivateKeyBundle()
  if (keys) {
    return keys
  }
  if (!wallet) {
    throw new Error('No wallet found')
  }
  keys = await PrivateKeyBundle.generate(wallet)
  await store.storePrivateKeyBundle(keys)
  return keys
}

async function loadOrCreateKeysFromOptions(
  options: ClientOptions,
  wallet: Signer | null,
  apiClient: ApiClient
) {
  if (!options.privateKeyOverride && !wallet) {
    throw new Error(
      'Must provide either an ethers.Signer or specify privateKeyOverride'
    )
  }

  const keyStore = createKeyStoreFromConfig(options, wallet, apiClient)
  return loadOrCreateKeysFromStore(wallet, keyStore)
}

// Ensure the message didn't have a spoofed address
function filterForTopics(topics: string[]): MessageFilter {
  return (msg) => {
    const senderAddress = msg.senderAddress
    const recipientAddress = msg.recipientAddress
    return (
      senderAddress !== undefined &&
      recipientAddress !== undefined &&
      topics.includes(buildDirectMessageTopic(senderAddress, recipientAddress))
    )
  }
}

function createApiClientFromOptions(options: ClientOptions): ApiClient {
  const apiUrl = options.apiUrl || ApiUrls[options.env]
  return new ApiClient(apiUrl)
}<|MERGE_RESOLUTION|>--- conflicted
+++ resolved
@@ -23,51 +23,21 @@
   ContentTypeFallback,
 } from './MessageContent'
 import { decompress, compress } from './Compression'
-<<<<<<< HEAD
-import { Compression } from './proto/messaging'
-import * as proto from './proto/messaging'
-// import { Authenticator } from './authn'
+import { xmtpEnvelope, messageApi, fetcher } from '@xmtp/proto'
 import ContactBundle from './ContactBundle'
-import { Envelope, SortDirection, fetcher } from '@xmtp/proto'
 import ApiClient from './ApiClient'
+const { Compression } = xmtpEnvelope
 const { b64Decode } = fetcher
-=======
-import { xmtpEnvelope } from '@xmtp/proto'
-import ContactBundle from './ContactBundle'
-const { Compression } = xmtpEnvelope
-
-/* eslint-disable @typescript-eslint/explicit-module-boundary-types */
-/* eslint-disable @typescript-eslint/no-explicit-any */
-
-const NODES_LIST_URL = 'https://nodes.xmtp.com/'
-
-type Nodes = { [k: string]: string }
-
-type NodesList = {
-  dev: Nodes
-  production: Nodes
-}
->>>>>>> 64f23a5b
 
 // Default maximum allowed content size
 const MaxContentSize = 100 * 1024 * 1024 // 100M
 
-<<<<<<< HEAD
 export const ApiUrls = {
   local: 'http://localhost:5555',
   dev: 'https://api.dev.xmtp.network',
   production: 'https://api.production.xmtp.network',
 } as const
 
-export class AuthenticationError extends Error {
-  constructor() {
-    super('Authentication Error')
-    Object.setPrototypeOf(this, AuthenticationError.prototype)
-  }
-}
-
-=======
->>>>>>> 64f23a5b
 // Parameters for the listMessages functions
 export type ListMessagesOptions = {
   checkAddresses?: boolean
@@ -158,10 +128,6 @@
   private _conversations: Conversations
   private _codecs: Map<string, ContentCodec<any>>
   private _maxContentSize: number
-<<<<<<< HEAD
-=======
-  private _disconnectWatcher: ReturnType<typeof setInterval>
->>>>>>> 64f23a5b
 
   constructor(keys: PrivateKeyBundle, apiClient: ApiClient) {
     this.contacts = new Set<string>()
@@ -171,11 +137,7 @@
     this._conversations = new Conversations(this)
     this._codecs = new Map()
     this._maxContentSize = MaxContentSize
-<<<<<<< HEAD
     this.apiClient = apiClient
-=======
-    this._disconnectWatcher = this.createDisconnectWatcher()
->>>>>>> 64f23a5b
   }
 
   /**
@@ -332,12 +294,12 @@
     return this.decodeMessage(msgBytes, topics[0])
   }
 
-  async publishEnvelope(env: Envelope): Promise<void> {
+  async publishEnvelope(env: messageApi.Envelope): Promise<void> {
     const bytes = env.message
     if (!env.contentTopic) {
       throw new Error('Missing content topic')
     }
-<<<<<<< HEAD
+
     if (!bytes || !bytes.length) {
       throw new Error('Cannot publish empty message')
     }
@@ -350,12 +312,6 @@
       ])
     } catch (err) {
       console.log(err)
-=======
-
-    const ack = await this.waku.lightPush.push(msg, { peerId: dstPeer.id })
-    if (ack?.isSuccess === false) {
-      throw new Error(`Failed to send message with error: ${ack?.info}`)
->>>>>>> 64f23a5b
     }
   }
 
@@ -479,7 +435,7 @@
     const res = await this.apiClient.query(
       { contentTopics: [topic], startTime, endTime },
       {
-        direction: SortDirection.SORT_DIRECTION_ASCENDING,
+        direction: messageApi.SortDirection.SORT_DIRECTION_ASCENDING,
         limit,
       }
     )
